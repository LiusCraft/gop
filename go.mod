module github.com/qiniu/qlang

go 1.12

require (
	github.com/qiniu/x v1.10.1
<<<<<<< HEAD
=======
	github.com/visualfc/fastmod v1.3.3
>>>>>>> e3b3557e
)<|MERGE_RESOLUTION|>--- conflicted
+++ resolved
@@ -4,8 +4,5 @@
 
 require (
 	github.com/qiniu/x v1.10.1
-<<<<<<< HEAD
-=======
 	github.com/visualfc/fastmod v1.3.3
->>>>>>> e3b3557e
 )