--- conflicted
+++ resolved
@@ -43,11 +43,7 @@
 func main() {
 	flag.Parse()
 	if flag.NArg() < 1 {
-<<<<<<< HEAD
-		fmt.Fprintf(os.Stderr, "Usage: qrun [-asm -quiet -debug -prof] <gopSrcDir>\n")
-=======
-		fmt.Fprintf(os.Stderr, "Usage: qrun [-asm -quiet -debug -prof] <gopSrcDir | gopSrcFile>")
->>>>>>> 3c591983
+		fmt.Fprintf(os.Stderr, "Usage: qrun [-asm -quiet -debug -prof] <gopSrcDir | gopSrcFile>\n")
 		flag.PrintDefaults()
 		return
 	}
